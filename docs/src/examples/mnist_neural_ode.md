--- conflicted
+++ resolved
@@ -1,8 +1,4 @@
-<<<<<<< HEAD
-# Simple Neural ODE MNIST Classifier on GPU
-=======
 # [GPU-based MNIST Neural ODE Classifier](@id mnist)
->>>>>>> b25de84e
 
 Training a classifier for **MNIST** using a neural ordinary differential equation **NN-ODE**
 on **GPUs** with **Minibatching**.
