--- conflicted
+++ resolved
@@ -10,12 +10,6 @@
 #    - julia: nightly
 notifications:
   email: false
-<<<<<<< HEAD
-script: 
-  - julia -e 'using Pkg; pkg"registry add https://github.com/HolyLab/HolyLabRegistry.git"'
-  - julia -e 'using Pkg; Pkg.test("DiffEqFlux"; coverage = true)'
-=======
->>>>>>> 7bfeccc1
 after_success:
   # push coverage results to Coveralls
   - julia -e 'import Pkg; cd(Pkg.dir("DiffEqFlux")); Pkg.add("Coverage"); using Coverage; Coveralls.submit(Coveralls.process_folder())'
